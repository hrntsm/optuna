import os
import sys
from typing import Dict
from typing import List
from typing import Optional

import pkg_resources
from setuptools import find_packages
from setuptools import setup


def get_version() -> str:

    version_filepath = os.path.join(os.path.dirname(__file__), "optuna", "version.py")
    with open(version_filepath) as f:
        for line in f:
            if line.startswith("__version__"):
                return line.strip().split()[-1][1:-1]
    assert False


def get_long_description() -> str:

    readme_filepath = os.path.join(os.path.dirname(__file__), "README.md")
    with open(readme_filepath) as f:
        return f.read()


def get_install_requires() -> List[str]:

    requirements = [
        "alembic",
        "cliff",
        "cmaes>=0.8.2",
        "colorlog",
        "numpy<1.20.0",
        "packaging>=20.0",
        "scipy!=1.4.0",
        "sqlalchemy>=1.1.0",
        "tqdm",
    ]
    # NOTE (crcrpar): Some of the above libraries require Cython to be installed.
    # I hope they will obviate it in the future releases.
    if sys.version_info[:2] > (3, 8):
        requirements.append("Cython")
    return requirements


def get_tests_require() -> List[str]:

    return get_extras_require()["testing"]


def get_extras_require() -> Dict[str, List[str]]:

    requirements = {
        # TODO(HideakiImamura) Unpin mypy version after fixing "Duplicate modules" error in
        # examples and tutorials.
        "checking": ["black", "hacking", "isort", "mypy==0.790", "blackdoc"],
        "codecov": ["codecov", "pytest-cov"],
        "doctest": [
            "cma",
            "matplotlib>=3.0.0",
            "pandas",
            "plotly>=4.0.0",
            "scikit-learn>=0.19.0,<0.23.0",
            "scikit-optimize",
            "mlflow",
        ],
        "document": [
            "sphinx",
            "sphinx_rtd_theme",
            "sphinx-copybutton",
            "sphinx-gallery",
            "sphinx-plotly-directive",
            "pillow",
            "matplotlib",
            "scikit-learn",
            "plotly>=4.0.0",  # optuna/visualization.
            "pandas",
            "lightgbm",
            "torch==1.7.1",
            "torchvision==0.8.2",
            "torchaudio==0.7.2",
            "thop",
        ],
        "example": [
            "catboost",
            "chainer",
            "lightgbm",
            "mlflow",
            "mpi4py",
            "mxnet",
            "nbval",
            "scikit-image",
            "scikit-learn>=0.19.0,<0.23.0",  # optuna/visualization/param_importances.py.
            "xgboost",
            "keras",
            "tensorflow>=2.0.0",
            "tensorflow-datasets",
            "pytorch-ignite",
            "pytorch-lightning>=1.0.2",
            "thop",
            "skorch",
            "stable-baselines3>=0.7.0",
            "catalyst",
            "torch==1.7.1 ; sys_platform=='darwin'",
            "torch==1.7.1+cpu ; sys_platform!='darwin'",
            "torchvision==0.8.2 ; sys_platform=='darwin'",
            "torchvision==0.8.2+cpu ; sys_platform!='darwin'",
            "torchaudio==0.7.2",
            "allennlp>=1.0.0",
            "dask[dataframe]",
            "dask-ml",
            "botorch>=0.4.0 ; python_version>'3.6'",
            "fastai",
            "optax",
            "dm-haiku",
            "hydra-optuna-sweeper",
        ],
        "experimental": ["redis"],
        "testing": [
            # TODO(toshihikoyanase): Remove the version constraint after resolving the issue
            # https://github.com/optuna/optuna/issues/1000.
            "bokeh<2.0.0",
            "chainer>=5.0.0",
            "cma",
            "fakeredis",
            "lightgbm",
            "matplotlib>=3.0.0",
            "mlflow",
            "mpi4py",
            "mxnet",
            "pandas",
            "plotly>=4.0.0",
            "pytest",
            "scikit-learn>=0.19.0,<0.23.0",
            "scikit-optimize",
            "xgboost",
            "keras",
            "tensorflow",
            "tensorflow-datasets",
            "pytorch-ignite",
            "pytorch-lightning>=1.0.2",
            "skorch",
            "catalyst",
            "torch==1.7.1 ; sys_platform=='darwin'",
            "torch==1.7.1+cpu ; sys_platform!='darwin'",
            "torchvision==0.8.2 ; sys_platform=='darwin'",
            "torchvision==0.8.2+cpu ; sys_platform!='darwin'",
            "torchaudio==0.7.2",
<<<<<<< HEAD
            "allennlp>=1.0.0",
            # TODO(crcrpar): Support botorch v0.4.0.
            # See: https://github.com/optuna/optuna/issues/2381
            "botorch<0.4.0 ; python_version>'3.6'",
=======
            "allennlp<2.0.0",
            "botorch>=0.4.0 ; python_version>'3.6'",
>>>>>>> 9bfc3e88
            "fastai",
        ],
        "tests": ["fakeredis", "pytest"],
        "optional": [
            "bokeh<2.0.0",  # optuna/cli.py, optuna/dashboard.py.
            "matplotlib>=3.0.0",  # optuna/visualization/matplotlib
            "pandas",  # optuna/study.py
            "plotly>=4.0.0",  # optuna/visualization.
            "redis",  # optuna/storages/redis.py.
            "scikit-learn>=0.19.0,<0.23.0",  # optuna/visualization/param_importances.py.
        ],
        "integration": [
            # TODO(toshihikoyanase): Remove the version constraint after resolving the issue
            # https://github.com/optuna/optuna/issues/1000.
            "chainer>=5.0.0",
            "cma",
            "lightgbm",
            "mlflow",
            "mpi4py",
            "mxnet",
            "pandas",
            "scikit-learn>=0.19.0,<0.23.0",
            "scikit-optimize",
            "xgboost",
            "keras",
            "tensorflow",
            "tensorflow-datasets",
            "pytorch-ignite",
            "pytorch-lightning>=1.0.2",
            "skorch",
            "catalyst",
            "torch==1.7.1 ; sys_platform=='darwin'",
            "torch==1.7.1+cpu ; sys_platform!='darwin'",
            "torchvision==0.8.2 ; sys_platform=='darwin'",
            "torchvision==0.8.2+cpu ; sys_platform!='darwin'",
            "torchaudio==0.7.2",
<<<<<<< HEAD
            "allennlp>=1.0.0",
            # TODO(crcrpar): Support botorch v0.4.0.
            # See: https://github.com/optuna/optuna/issues/2381
            "botorch<0.4.0 ; python_version>'3.6'",
=======
            "allennlp<2.0.0",
            "botorch>=0.4.0 ; python_version>'3.6'",
>>>>>>> 9bfc3e88
            "fastai",
        ],
    }

    return requirements


def find_any_distribution(pkgs: List[str]) -> Optional[pkg_resources.Distribution]:

    for pkg in pkgs:
        try:
            return pkg_resources.get_distribution(pkg)
        except pkg_resources.DistributionNotFound:
            pass
    return None


setup(
    name="optuna",
    version=get_version(),
    description="A hyperparameter optimization framework",
    long_description=get_long_description(),
    long_description_content_type="text/markdown",
    author="Takuya Akiba",
    author_email="akiba@preferred.jp",
    url="https://optuna.org/",
    packages=find_packages(exclude=("tests", "tests.*")),
    package_data={
        "optuna": [
            "storages/_rdb/alembic.ini",
            "storages/_rdb/alembic/*.*",
            "storages/_rdb/alembic/versions/*.*",
            "py.typed",
        ]
    },
    python_requires=">=3.6",
    install_requires=get_install_requires(),
    tests_require=get_tests_require(),
    extras_require=get_extras_require(),
    entry_points={
        "console_scripts": ["optuna = optuna.cli:main"],
        "optuna.command": [
            "create-study = optuna.cli:_CreateStudy",
            "delete-study = optuna.cli:_DeleteStudy",
            "study set-user-attr = optuna.cli:_StudySetUserAttribute",
            "studies = optuna.cli:_Studies",
            "dashboard = optuna.cli:_Dashboard",
            "study optimize = optuna.cli:_StudyOptimize",
            "storage upgrade = optuna.cli:_StorageUpgrade",
        ],
    },
    classifiers=[
        "Development Status :: 5 - Production/Stable",
        "Intended Audience :: Science/Research",
        "Intended Audience :: Developers",
        "License :: OSI Approved :: MIT License",
        "Programming Language :: Python :: 3",
        "Programming Language :: Python :: 3.6",
        "Programming Language :: Python :: 3.7",
        "Programming Language :: Python :: 3.8",
        "Programming Language :: Python :: 3.9",
        "Programming Language :: Python :: 3 :: Only",
        "Topic :: Scientific/Engineering",
        "Topic :: Scientific/Engineering :: Mathematics",
        "Topic :: Scientific/Engineering :: Artificial Intelligence",
        "Topic :: Software Development",
        "Topic :: Software Development :: Libraries",
        "Topic :: Software Development :: Libraries :: Python Modules",
    ],
)<|MERGE_RESOLUTION|>--- conflicted
+++ resolved
@@ -109,7 +109,7 @@
             "torchvision==0.8.2 ; sys_platform=='darwin'",
             "torchvision==0.8.2+cpu ; sys_platform!='darwin'",
             "torchaudio==0.7.2",
-            "allennlp>=1.0.0",
+            "allennlp>=2.0.0",
             "dask[dataframe]",
             "dask-ml",
             "botorch>=0.4.0 ; python_version>'3.6'",
@@ -149,15 +149,8 @@
             "torchvision==0.8.2 ; sys_platform=='darwin'",
             "torchvision==0.8.2+cpu ; sys_platform!='darwin'",
             "torchaudio==0.7.2",
-<<<<<<< HEAD
-            "allennlp>=1.0.0",
-            # TODO(crcrpar): Support botorch v0.4.0.
-            # See: https://github.com/optuna/optuna/issues/2381
-            "botorch<0.4.0 ; python_version>'3.6'",
-=======
-            "allennlp<2.0.0",
+            "allennlp>=2.0.0",
             "botorch>=0.4.0 ; python_version>'3.6'",
->>>>>>> 9bfc3e88
             "fastai",
         ],
         "tests": ["fakeredis", "pytest"],
@@ -194,15 +187,8 @@
             "torchvision==0.8.2 ; sys_platform=='darwin'",
             "torchvision==0.8.2+cpu ; sys_platform!='darwin'",
             "torchaudio==0.7.2",
-<<<<<<< HEAD
-            "allennlp>=1.0.0",
-            # TODO(crcrpar): Support botorch v0.4.0.
-            # See: https://github.com/optuna/optuna/issues/2381
-            "botorch<0.4.0 ; python_version>'3.6'",
-=======
-            "allennlp<2.0.0",
+            "allennlp>=2.0.0",
             "botorch>=0.4.0 ; python_version>'3.6'",
->>>>>>> 9bfc3e88
             "fastai",
         ],
     }
