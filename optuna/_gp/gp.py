--- conflicted
+++ resolved
@@ -191,26 +191,18 @@
         ) - log_prior(params)
         loss.backward()  # type: ignore
         # scipy.minimize requires all the gradients to be zero for termination.
-<<<<<<< HEAD
-        assert not deterministic_objective or raw_params_tensor.grad[n_params + 1] == 0  # type: ignore # NOQA: E501
-=======
         raw_noise_var_grad = raw_params_tensor.grad[n_params + 1]  # type: ignore
         assert not deterministic_objective or raw_noise_var_grad == 0
->>>>>>> 30696b86
         return loss.item(), raw_params_tensor.grad.detach().numpy()  # type: ignore
 
     # jac=True means loss_func returns the gradient for gradient descent.
     res = so.minimize(
-<<<<<<< HEAD
-        loss_func, initial_raw_params, jac=True, method="l-bfgs-b", options={"gtol": gtol}
-=======
         # Too small `gtol` causes instability in loss_func optimization.
         loss_func,
         initial_raw_params,
         jac=True,
         method="l-bfgs-b",
         options={"gtol": gtol},
->>>>>>> 30696b86
     )
     if not res.success:
         raise RuntimeError(f"Optimization failed: {res.message}")
@@ -226,11 +218,6 @@
             else minimum_noise + torch.exp(raw_params_opt_tensor[n_params + 1])
         ),
     )
-<<<<<<< HEAD
-    if deterministic_objective:
-        res.noise_var = torch.tensor(minimum_noise, dtype=torch.float64)
-=======
->>>>>>> 30696b86
     return res
 
 
