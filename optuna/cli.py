from argparse import ArgumentParser  # NOQA
from argparse import Namespace  # NOQA
import imp
import logging
import sys

from cliff.app import App
from cliff.command import Command
from cliff.commandmanager import CommandManager
from cliff.lister import Lister
<<<<<<< HEAD
=======
from importlib.machinery import SourceFileLoader
import logging
import sys
import types
>>>>>>> f8501c38

import optuna
from optuna.exceptions import CLIUsageError
from optuna.storages import RDBStorage
from optuna import type_checking

if type_checking.TYPE_CHECKING:
    from typing import Any  # NOQA
    from typing import Dict  # NOQA
    from typing import List  # NOQA
    from typing import Optional  # NOQA
    from typing import Tuple  # NOQA


def _check_storage_url(storage_url):
    # type: (Optional[str]) -> str

    if storage_url is None:
        raise CLIUsageError(
            'Storage URL is not specified.')
    return storage_url


class _BaseCommand(Command):
    def __init__(self, *args, **kwargs):
        # type: (List[Any], Dict[str, Any]) -> None

        super(_BaseCommand, self).__init__(*args, **kwargs)
        self.logger = optuna.logging.get_logger(__name__)


class _CreateStudy(_BaseCommand):
    def get_parser(self, prog_name):
        # type: (str) -> ArgumentParser

        parser = super(_CreateStudy, self).get_parser(prog_name)
        parser.add_argument(
            '--study-name',
            default=None,
            help='A human-readable name of a study to distinguish it from others.')
        parser.add_argument(
            '--direction',
            type=str,
            choices=('minimize', 'maximize'),
            default='minimize',
            help='Set direction of optimization to a new study. Set \'minimize\' '
            'for minimization and \'maximize\' for maximization.')
        parser.add_argument(
            '--skip-if-exists',
            default=False,
            action='store_true',
            help='If specified, the creation of the study is skipped '
            'without any error when the study name is duplicated.')
        return parser

    def take_action(self, parsed_args):
        # type: (Namespace) -> None

        storage_url = _check_storage_url(self.app_args.storage)
        storage = optuna.storages.RDBStorage(storage_url)
        study_name = optuna.create_study(
            storage,
            study_name=parsed_args.study_name,
            direction=parsed_args.direction,
            load_if_exists=parsed_args.skip_if_exists).study_name
        print(study_name)


class _DeleteStudy(_BaseCommand):
    def get_parser(self, prog_name):
        # type: (str) -> ArgumentParser

        parser = super(_DeleteStudy, self).get_parser(prog_name)
        parser.add_argument(
            '--study-name',
            default=None,
            help='A human-readable name of a study to distinguish it from others.')
        return parser

    def take_action(self, parsed_args):
        # type: (Namespace) -> None

        storage_url = _check_storage_url(self.app_args.storage)
        storage = optuna.storages.RDBStorage(storage_url)
        study_id = storage.get_study_id_from_name(parsed_args.study_name)
        storage.delete_study(study_id)


class _StudySetUserAttribute(_BaseCommand):
    def get_parser(self, prog_name):
        # type: (str) -> ArgumentParser

        parser = super(_StudySetUserAttribute, self).get_parser(prog_name)
        parser.add_argument('--study', required=True, help='Study name.')
        parser.add_argument('--key', '-k', required=True, help='Key of the user attribute.')
        parser.add_argument('--value', '-v', required=True, help='Value to be set.')
        return parser

    def take_action(self, parsed_args):
        # type: (Namespace) -> None

        storage_url = _check_storage_url(self.app_args.storage)
        study = optuna.load_study(storage=storage_url, study_name=parsed_args.study)
        study.set_user_attr(parsed_args.key, parsed_args.value)

        self.logger.info('Attribute successfully written.')


class _Studies(Lister):

    _datetime_format = '%Y-%m-%d %H:%M:%S'
    _study_list_header = ('NAME', 'DIRECTION', 'N_TRIALS', 'DATETIME_START')

    def get_parser(self, prog_name):
        # type: (str) -> ArgumentParser

        parser = super(_Studies, self).get_parser(prog_name)
        return parser

    def take_action(self, parsed_args):
        # type: (Namespace) -> Tuple[Tuple, Tuple[Tuple, ...]]

        storage_url = _check_storage_url(self.app_args.storage)
        summaries = optuna.get_all_study_summaries(storage=storage_url)

        rows = []
        for s in summaries:
            start = s.datetime_start.strftime(self._datetime_format) \
                if s.datetime_start is not None else None
            row = (s.study_name, s.direction.name, s.n_trials, start)
            rows.append(row)

        return self._study_list_header, tuple(rows)


class _Dashboard(_BaseCommand):
    def get_parser(self, prog_name):
        # type: (str) -> ArgumentParser

        parser = super(_Dashboard, self).get_parser(prog_name)
        parser.add_argument('--study', required=True, help='Study name.')
        parser.add_argument(
            '--out',
            '-o',
            help='Output HTML file path. If it is not given, a HTTP server starts '
            'and the dashboard is served.')
        parser.add_argument(
            '--allow-websocket-origin',
            dest='bokeh_allow_websocket_origins',
            action='append',
            default=[],
            help='Allow websocket access from the specified host(s).'
            'Internally, it is used as the value of bokeh\'s '
            '--allow-websocket-origin option. Please refer to '
            'https://bokeh.pydata.org/en/latest/docs/'
            'reference/command/subcommands/serve.html '
            'for more details.')
        return parser

    def take_action(self, parsed_args):
        # type: (Namespace) -> None

        storage_url = _check_storage_url(self.app_args.storage)
        study = optuna.load_study(storage=storage_url, study_name=parsed_args.study)

        if parsed_args.out is None:
            optuna.dashboard._serve(study, parsed_args.bokeh_allow_websocket_origins)
        else:
            optuna.dashboard._write(study, parsed_args.out)
            self.logger.info('Report successfully written to: {}'.format(parsed_args.out))


class _StudyOptimize(_BaseCommand):
    def get_parser(self, prog_name):
        # type: (str) -> ArgumentParser

        parser = super(_StudyOptimize, self).get_parser(prog_name)
        parser.add_argument(
            '--n-trials',
            type=int,
            help='The number of trials. If this argument is not given, as many '
            'trials run as possible.')
        parser.add_argument(
            '--timeout',
            type=float,
            help='Stop study after the given number of second(s). If this argument'
            ' is not given, as many trials run as possible.')
        parser.add_argument(
            '--n-jobs',
            type=int,
            default=1,
            help='The number of parallel jobs. If this argument is set to -1, the '
            'number is set to CPU counts.')
        parser.add_argument('--study', required=True, help='Study name.')
        parser.add_argument(
            'file', help='Python script file where the objective function resides.')
        parser.add_argument('method', help='The method name of the objective function.')
        return parser

    def take_action(self, parsed_args):
        # type: (Namespace) -> int

        storage_url = _check_storage_url(self.app_args.storage)
        study = optuna.load_study(storage=storage_url, study_name=parsed_args.study)

        # We force enabling the debug flag. As we are going to execute user codes, we want to show
        # exception stack traces by default.
        self.app.options.debug = True

        module_name = 'optuna_target_module'
        target_module = types.ModuleType(module_name)
        loader = SourceFileLoader(module_name, parsed_args.file)
        loader.exec_module(target_module)

        try:
            target_method = getattr(target_module, parsed_args.method)
        except AttributeError:
            self.logger.error('Method {} not found in file {}.'.format(
                parsed_args.method, parsed_args.file))
            return 1

        study.optimize(
            target_method,
            n_trials=parsed_args.n_trials,
            timeout=parsed_args.timeout,
            n_jobs=parsed_args.n_jobs)
        return 0


class _StorageUpgrade(_BaseCommand):
    def get_parser(self, prog_name):
        # type: (str) -> ArgumentParser

        parser = super(_StorageUpgrade, self).get_parser(prog_name)
        return parser

    def take_action(self, parsed_args):
        # type: (Namespace) -> None

        storage_url = _check_storage_url(self.app_args.storage)
        storage = RDBStorage(storage_url, skip_compatibility_check=True)
        current_version = storage.get_current_version()
        head_version = storage.get_head_version()
        known_versions = storage.get_all_versions()
        if current_version == head_version:
            self.logger.info('This storage is up-to-date.')
        elif current_version in known_versions:
            self.logger.info('Upgrading the storage schema to the latest version.')
            storage.upgrade()
            self.logger.info("Completed to upgrade the storage.")
        else:
            self.logger.warning('Your optuna version seems outdated against the storage version. '
                                'Please try updating optuna to the latest version by '
                                '`$ pip install -U optuna`.')


_COMMANDS = {
    'create-study': _CreateStudy,
    'delete-study': _DeleteStudy,
    'study set-user-attr': _StudySetUserAttribute,
    'studies': _Studies,
    'dashboard': _Dashboard,
    'study optimize': _StudyOptimize,
    'storage upgrade': _StorageUpgrade,
}


class _OptunaApp(App):
    def __init__(self):
        # type: () -> None

        command_manager = CommandManager('optuna.command')
        super(_OptunaApp, self).__init__(
            description='', version=optuna.__version__, command_manager=command_manager)
        for name, cls in _COMMANDS.items():
            command_manager.add_command(name, cls)

    def build_option_parser(self, description, version, argparse_kwargs=None):
        # type: (str, str, Optional[Dict]) -> ArgumentParser

        parser = super(_OptunaApp, self).build_option_parser(description, version, argparse_kwargs)
        parser.add_argument('--storage', default=None, help='DB URL. (e.g. sqlite:///example.db)')
        return parser

    def configure_logging(self):
        # type: () -> None

        super(_OptunaApp, self).configure_logging()

        # Find the StreamHandler that is configured by super's configure_logging,
        # and replace its formatter with our fancy one.
        root_logger = logging.getLogger()
        stream_handlers = [
            handler for handler in root_logger.handlers
            if isinstance(handler, logging.StreamHandler)
        ]
        assert len(stream_handlers) == 1
        stream_handler = stream_handlers[0]
        stream_handler.setFormatter(optuna.logging.create_default_formatter())

    def clean_up(self, cmd, result, err):
        # type: (Command, int, Optional[Exception]) -> None

        if isinstance(err, CLIUsageError):
            self.parser.print_help()


def main():
    # type: () -> int

    argv = sys.argv[1:] if len(sys.argv) > 1 else ['help']
    return _OptunaApp().run(argv)<|MERGE_RESOLUTION|>--- conflicted
+++ resolved
@@ -1,20 +1,14 @@
 from argparse import ArgumentParser  # NOQA
 from argparse import Namespace  # NOQA
-import imp
+from importlib.machinery import SourceFileLoader
 import logging
 import sys
+import types
 
 from cliff.app import App
 from cliff.command import Command
 from cliff.commandmanager import CommandManager
 from cliff.lister import Lister
-<<<<<<< HEAD
-=======
-from importlib.machinery import SourceFileLoader
-import logging
-import sys
-import types
->>>>>>> f8501c38
 
 import optuna
 from optuna.exceptions import CLIUsageError
