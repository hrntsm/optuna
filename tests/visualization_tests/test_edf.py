from typing import List
from typing import Sequence

import numpy as np
import pytest

<<<<<<< HEAD
from optuna.study import create_study
from optuna.testing.visualization import prepare_study_with_trials
=======
from optuna import Study
from optuna.distributions import FloatDistribution
from optuna.study import create_study
from optuna.testing.visualization import prepare_study_with_trials
from optuna.trial import create_trial
>>>>>>> 9cc67f5b
from optuna.visualization import plot_edf


def test_target_is_none_and_study_is_multi_obj() -> None:

    study = create_study(directions=["minimize", "minimize"])
    with pytest.raises(ValueError):
        plot_edf(study)


def _validate_edf_values(edf_values: Sequence[float]) -> None:
    np_values = np.array(edf_values)
    # Confirms that the values are monotonically non-decreasing.
    assert np.all(np_values[1:] - np_values[:-1] >= 0)

    # Confirms that the values are in [0,1].
    assert np.all((0 <= np_values) & (np_values <= 1))


@pytest.mark.parametrize("direction", ["minimize", "maximize"])
def test_plot_optimization_history(direction: str) -> None:
    # Test with no studies.
    figure = plot_edf([])
    assert len(figure.data) == 0

    # Test with no trials.
    figure = plot_edf(create_study(direction=direction))
    assert len(figure.data) == 0

    figure = plot_edf([create_study(direction=direction), create_study(direction=direction)])
    assert len(figure.data) == 0

    # Test with a study.
    study0 = create_study(direction=direction)
    study0.optimize(lambda t: t.suggest_float("x", 0, 5), n_trials=10)
    figure = plot_edf(study0)
    _validate_edf_values(figure.data[0]["y"])
    assert len(figure.data) == 1
    assert figure.layout.xaxis.title.text == "Objective Value"

    # Test with two studies.
    study1 = create_study(direction=direction)
    study1.optimize(lambda t: t.suggest_float("x", 0, 5), n_trials=10)
    figure = plot_edf([study0, study1])
    for points in figure.data:
        _validate_edf_values(points["y"])
    assert len(figure.data) == 2
    figure = plot_edf((study0, study1))
    for points in figure.data:
        _validate_edf_values(points["y"])
    assert len(figure.data) == 2

    # Test with a customized target value.
    study0 = create_study(direction=direction)
    study0.optimize(lambda t: t.suggest_float("x", 0, 5), n_trials=10)
    with pytest.warns(UserWarning):
        figure = plot_edf(study0, target=lambda t: t.params["x"])
    _validate_edf_values(figure.data[0]["y"])
    assert len(figure.data) == 1

    # Test with a customized target name.
    study0 = create_study(direction=direction)
    study0.optimize(lambda t: t.suggest_float("x", 0, 5), n_trials=10)
    figure = plot_edf(study0, target_name="Target Name")
    _validate_edf_values(figure.data[0]["y"])
    assert len(figure.data) == 1
    assert figure.layout.xaxis.title.text == "Target Name"


@pytest.mark.parametrize("value", [float("inf"), -float("inf"), float("nan")])
def test_nonfinite_removed(value: int) -> None:

    study = prepare_study_with_trials(value_for_first_trial=value)
    figure = plot_edf(study)
    assert all(np.isfinite(figure.data[0]["x"]))


@pytest.mark.parametrize(
    "objective,value",
    [
        (0, float("inf")),
        (0, -float("inf")),
        (0, float("nan")),
        (1, float("inf")),
        (1, -float("inf")),
        (1, float("nan")),
    ],
)
def test_nonfinite_multiobjective(objective: int, value: int) -> None:

    study = prepare_study_with_trials(n_objectives=2, value_for_first_trial=value)
    figure = plot_edf(study, target=lambda t: t.values[objective])
    assert all(np.isfinite(figure.data[0]["x"]))


def test_inconsistent_number_of_trial_values() -> None:

    studies: List[Study] = []
    n_studies = 5

    for i in range(n_studies):
        study = prepare_study_with_trials()
        if i % 2 == 0:
            study.add_trial(create_trial(value=1.0))
        studies.append(study)

    figure = plot_edf(studies)
    assert len(figure.data) == n_studies<|MERGE_RESOLUTION|>--- conflicted
+++ resolved
@@ -4,16 +4,10 @@
 import numpy as np
 import pytest
 
-<<<<<<< HEAD
-from optuna.study import create_study
-from optuna.testing.visualization import prepare_study_with_trials
-=======
 from optuna import Study
-from optuna.distributions import FloatDistribution
 from optuna.study import create_study
 from optuna.testing.visualization import prepare_study_with_trials
 from optuna.trial import create_trial
->>>>>>> 9cc67f5b
 from optuna.visualization import plot_edf
 
 
