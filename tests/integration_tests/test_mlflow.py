from typing import Callable
from typing import List
from typing import Optional
from typing import Tuple
from typing import Union

import mlflow
from mlflow.tracking import MlflowClient
from mlflow.utils.mlflow_tags import MLFLOW_PARENT_RUN_ID
import numpy as np
import py
import pytest

import optuna
from optuna.integration.mlflow import MLflowCallback


def _objective_func(trial: optuna.trial.Trial) -> float:

    x = trial.suggest_float("x", -1.0, 1.0)
    y = trial.suggest_float("y", 20, 30, log=True)
    z = trial.suggest_categorical("z", (-1.0, 1.0))
    assert isinstance(z, float)
    trial.set_user_attr("my_user_attr", "my_user_attr_value")
    return (x - 2) ** 2 + (y - 25) ** 2 + z


def _multiobjective_func(trial: optuna.trial.Trial) -> Tuple[float, float]:

    x = trial.suggest_float("x", low=-10, high=10)
    y = trial.suggest_float("y", low=1, high=10, log=True)
    z = trial.suggest_categorical("z", (-1.0, 1.0))
    assert isinstance(z, float)
    first_objective = (x - 2) ** 2 + (y - 25) ** 2 + z
    second_objective = (x - 2) ** 3 + (y - 25) ** 3 - z

    return first_objective, second_objective


# This is tool function for a temporary fix on Optuna side. It avoids an error with user
# attributes that are too long. It should be fixed on MLflow side later.
# When it is fixed on MLflow side this test can be removed.
# see https://github.com/optuna/optuna/issues/1340
# see https://github.com/mlflow/mlflow/issues/2931
def _objective_func_long_user_attr(trial: optuna.trial.Trial) -> float:

    x = trial.suggest_float("x", -1.0, 1.0)
    y = trial.suggest_float("y", 20, 30, log=True)
    z = trial.suggest_categorical("z", (-1.0, 1.0))
    assert isinstance(z, float)
    long_str = str(list(range(5000)))
    trial.set_user_attr("my_user_attr", long_str)
    return (x - 2) ** 2 + (y - 25) ** 2 + z


def test_study_name(tmpdir: py.path.local) -> None:

    tracking_uri = f"file:{tmpdir}"
    study_name = "my_study"
    n_trials = 3

    mlflc = MLflowCallback(tracking_uri=tracking_uri)
    study = optuna.create_study(study_name=study_name)
    study.optimize(_objective_func, n_trials=n_trials, callbacks=[mlflc])

    mlfl_client = MlflowClient(tracking_uri)
    assert len(mlfl_client.list_experiments()) == 1

    experiment = mlfl_client.list_experiments()[0]
    runs = mlfl_client.list_run_infos(experiment.experiment_id)

    assert experiment.name == study_name
    assert len(runs) == n_trials


@pytest.mark.parametrize("name,expected", [(None, "Default"), ("foo", "foo")])
def test_use_existing_or_default_experiment(
    tmpdir: py.path.local, name: Optional[str], expected: str
) -> None:

    if name is not None:
        tracking_uri = f"file:{tmpdir}"
        mlflow.set_tracking_uri(tracking_uri)
        mlflow.set_experiment(name)

    else:
        # Target directory can't exist when initializing first
        # run with default experiment at non-default uri.
        tracking_uri = f"file:{tmpdir}/foo"
        mlflow.set_tracking_uri(tracking_uri)

    mlflc = MLflowCallback(tracking_uri=tracking_uri, create_experiment=False)
    study = optuna.create_study()

    for _ in range(10):
        # Simulate multiple optimization runs under same experiment.
        study.optimize(_objective_func, n_trials=1, callbacks=[mlflc])

    mlfl_client = MlflowClient(tracking_uri)
    experiment = mlfl_client.list_experiments()[0]
    runs = mlfl_client.list_run_infos(experiment.experiment_id)

    assert experiment.name == expected
    assert len(runs) == 10


def test_use_existing_experiment_by_id(tmpdir: py.path.local) -> None:

    tracking_uri = f"file:{tmpdir}"
    mlflow.set_tracking_uri(tracking_uri)
    experiment_id = mlflow.create_experiment("foo")

    mlflow_kwargs = {"experiment_id": experiment_id}
    mlflc = MLflowCallback(
        tracking_uri=tracking_uri, create_experiment=False, mlflow_kwargs=mlflow_kwargs
    )
    study = optuna.create_study()

    for _ in range(10):
        study.optimize(_objective_func, n_trials=1, callbacks=[mlflc])

    mlfl_client = MlflowClient(tracking_uri)
    experiment_list = mlfl_client.list_experiments()
    assert len(experiment_list) == 1

    experiment = experiment_list[0]
    assert experiment.experiment_id == experiment_id
    assert experiment.name == "foo"

    runs = mlfl_client.list_run_infos(experiment_id)
    assert len(runs) == 10


def test_metric_name(tmpdir: py.path.local) -> None:

    tracking_uri = f"file:{tmpdir}"
    metric_name = "my_metric_name"

    mlflc = MLflowCallback(tracking_uri=tracking_uri, metric_name=metric_name)
    study = optuna.create_study(study_name="my_study")
    study.optimize(_objective_func, n_trials=3, callbacks=[mlflc])

    mlfl_client = MlflowClient(tracking_uri)
    experiments = mlfl_client.list_experiments()

    experiment = experiments[0]
    experiment_id = experiment.experiment_id

    run_infos = mlfl_client.list_run_infos(experiment_id)

    first_run_id = run_infos[0].run_id
    first_run = mlfl_client.get_run(first_run_id)
    first_run_dict = first_run.to_dictionary()

    assert metric_name in first_run_dict["data"]["metrics"]


@pytest.mark.parametrize(
    "names,expected",
    [
        ("foo", ["foo_0", "foo_1"]),
        (["foo", "bar"], ["foo", "bar"]),
        (("foo", "bar"), ["foo", "bar"]),
    ],
)
def test_metric_name_multiobjective(
    tmpdir: py.path.local, names: Union[str, List[str]], expected: List[str]
) -> None:

    tracking_uri = f"file:{tmpdir}"

    mlflc = MLflowCallback(tracking_uri=tracking_uri, metric_name=names)
    study = optuna.create_study(study_name="my_study", directions=["minimize", "maximize"])
    study.optimize(_multiobjective_func, n_trials=3, callbacks=[mlflc])

    mlfl_client = MlflowClient(tracking_uri)
    experiments = mlfl_client.list_experiments()

    experiment = experiments[0]
    experiment_id = experiment.experiment_id

    run_infos = mlfl_client.list_run_infos(experiment_id)

    first_run_id = run_infos[0].run_id
    first_run = mlfl_client.get_run(first_run_id)
    first_run_dict = first_run.to_dictionary()

    assert all([e in first_run_dict["data"]["metrics"] for e in expected])


@pytest.mark.parametrize("run_name,expected", [(None, "0"), ("foo", "foo")])
def test_run_name(tmpdir: py.path.local, run_name: Optional[str], expected: str) -> None:

    tracking_uri = f"file:{tmpdir}"

    mlflow_kwargs = {"run_name": run_name}
    mlflc = MLflowCallback(tracking_uri=tracking_uri, mlflow_kwargs=mlflow_kwargs)
    study = optuna.create_study()
    study.optimize(_objective_func, n_trials=1, callbacks=[mlflc])

    mlfl_client = MlflowClient(tracking_uri)
    experiment = mlfl_client.list_experiments()[0]
    run_info = mlfl_client.list_run_infos(experiment.experiment_id)[0]
    run = mlfl_client.get_run(run_info.run_id)
    tags = run.data.tags
    assert tags["mlflow.runName"] == expected


# This is a test for a temporary fix on Optuna side. It avoids an error with user
# attributes that are too long. It should be fixed on MLflow side later.
# When it is fixed on MLflow side this test can be removed.
# see https://github.com/optuna/optuna/issues/1340
# see https://github.com/mlflow/mlflow/issues/2931
def test_tag_truncation(tmpdir: py.path.local) -> None:

    tracking_uri = f"file:{tmpdir}"
    study_name = "my_study"
    n_trials = 3

    mlflc = MLflowCallback(tracking_uri=tracking_uri)
    study = optuna.create_study(study_name=study_name)
    study.optimize(_objective_func_long_user_attr, n_trials=n_trials, callbacks=[mlflc])

    mlfl_client = MlflowClient(tracking_uri)
    experiments = mlfl_client.list_experiments()
    assert len(experiments) == 1

    experiment = experiments[0]
    assert experiment.name == study_name
    experiment_id = experiment.experiment_id

    run_infos = mlfl_client.list_run_infos(experiment_id)
    assert len(run_infos) == n_trials

    first_run_id = run_infos[0].run_id
    first_run = mlfl_client.get_run(first_run_id)
    first_run_dict = first_run.to_dictionary()

    my_user_attr = first_run_dict["data"]["tags"]["my_user_attr"]
    assert len(my_user_attr) <= 5000


def test_nest_trials(tmpdir: py.path.local) -> None:

    tracking_uri = f"file:{tmpdir}"
    study_name = "my_study"
    mlflow.set_tracking_uri(tracking_uri)
    mlflow.set_experiment(study_name)

    mlflc = MLflowCallback(tracking_uri=tracking_uri, mlflow_kwargs={"nested": True})
    study = optuna.create_study(study_name=study_name)

    n_trials = 3
    with mlflow.start_run() as parent_run:
        study.optimize(_objective_func, n_trials=n_trials, callbacks=[mlflc])

    mlfl_client = MlflowClient(tracking_uri)
    experiments = mlfl_client.list_experiments()
    experiment_id = experiments[0].experiment_id

    all_runs = mlfl_client.search_runs([experiment_id])
    child_runs = [r for r in all_runs if MLFLOW_PARENT_RUN_ID in r.data.tags]

    assert len(all_runs) == n_trials + 1
    assert len(child_runs) == n_trials
    assert all(r.data.tags[MLFLOW_PARENT_RUN_ID] == parent_run.info.run_id for r in child_runs)
    assert all(set(r.data.params.keys()) == {"x", "y", "z"} for r in child_runs)
    assert all(set(r.data.metrics.keys()) == {"value"} for r in child_runs)


def test_mlflow_callback_fails_when_nest_trials_is_false_and_active_run_exists(
    tmpdir: py.path.local,
) -> None:

    tracking_uri = f"file:{tmpdir}"
    study_name = "my_study"
    mlflow.set_tracking_uri(tracking_uri)
    mlflow.set_experiment(study_name)

    mlflc = MLflowCallback(tracking_uri=tracking_uri)
    study = optuna.create_study(study_name=study_name)

    with mlflow.start_run():
        with pytest.raises(Exception, match=r"Run with UUID \w+ is already active."):
            study.optimize(_objective_func, n_trials=1, callbacks=[mlflc])


def test_tag_always_logged(tmpdir: py.path.local) -> None:

    tracking_uri = f"file:{tmpdir}"
    study_name = "my_study"
    n_trials = 3

    mlflc = MLflowCallback(tracking_uri=tracking_uri)
    study = optuna.create_study(study_name=study_name)
    study.optimize(_objective_func, n_trials=n_trials, callbacks=[mlflc])

    mlfl_client = MlflowClient(tracking_uri)
    experiment = mlfl_client.list_experiments()[0]
    runs = mlfl_client.search_runs([experiment.experiment_id])

    assert all((r.data.tags["direction"] == "MINIMIZE") for r in runs)
    assert all((r.data.tags["state"] == "COMPLETE") for r in runs)


@pytest.mark.parametrize("tag_study_user_attrs", [True, False])
def test_tag_study_user_attrs(tmpdir: py.path.local, tag_study_user_attrs: bool) -> None:

    tracking_uri = f"file:{tmpdir}"
    study_name = "my_study"
    n_trials = 3

    mlflc = MLflowCallback(tracking_uri=tracking_uri, tag_study_user_attrs=tag_study_user_attrs)
    study = optuna.create_study(study_name=study_name)
    study.set_user_attr("my_study_attr", "a")
    study.optimize(_objective_func_long_user_attr, n_trials=n_trials, callbacks=[mlflc])

    mlfl_client = MlflowClient(tracking_uri)
    experiments = mlfl_client.list_experiments()
    assert len(experiments) == 1

    experiment = experiments[0]
    assert experiment.name == study_name
    experiment_id = experiment.experiment_id

    runs = mlfl_client.search_runs([experiment_id])
    assert len(runs) == n_trials

    if tag_study_user_attrs:
        assert all((r.data.tags["my_study_attr"] == "a") for r in runs)
    else:
        assert all(("my_study_attr" not in r.data.tags) for r in runs)


@pytest.mark.parametrize("tag_trial_user_attrs", [True, False])
def test_tag_trial_user_attrs(tmpdir: py.path.local, tag_trial_user_attrs: bool) -> None:

    tracking_uri = f"file:{tmpdir}"
    study_name = "my_study"
    n_trials = 3

    mlflc = MLflowCallback(tracking_uri=tracking_uri, tag_trial_user_attrs=tag_trial_user_attrs)
    study = optuna.create_study(study_name=study_name)
    study.optimize(_objective_func, n_trials=n_trials, callbacks=[mlflc])

    mlfl_client = MlflowClient(tracking_uri)
    experiment = mlfl_client.list_experiments()[0]
    runs = mlfl_client.search_runs([experiment.experiment_id])

    if tag_trial_user_attrs:
        assert all((r.data.tags["my_user_attr"] == "my_user_attr_value") for r in runs)
    else:
        assert all(("my_user_attr" not in r.data.tags) for r in runs)


def test_log_mlflow_tags(tmpdir: py.path.local) -> None:

    tracking_uri = f"file:{tmpdir}"
    expected_tags = {"foo": 0, "bar": 1}
    mlflow_kwargs = {"tags": expected_tags}

    mlflc = MLflowCallback(tracking_uri=tracking_uri, mlflow_kwargs=mlflow_kwargs)
    study = optuna.create_study()
    study.optimize(_objective_func, n_trials=1, callbacks=[mlflc])

    mlfl_client = MlflowClient(tracking_uri)
    experiment = mlfl_client.list_experiments()[0]
    run_info = mlfl_client.list_run_infos(experiment.experiment_id)[0]
    run = mlfl_client.get_run(run_info.run_id)
    tags = run.data.tags

    assert all([k in tags.keys() for k in expected_tags.keys()])
    assert all([tags[key] == str(value) for key, value in expected_tags.items()])


def test_track_in_mlflow_decorator(tmpdir: py.path.local) -> None:

    tracking_uri = f"file:{tmpdir}"
    study_name = "my_study"
    n_trials = 3

    metric_name = "additional_metric"
    metric = 3.14

    mlflc = MLflowCallback(tracking_uri=tracking_uri)

    def _objective_func(trial: optuna.trial.Trial) -> float:
        """Objective function"""

        x = trial.suggest_float("x", -1.0, 1.0)
        y = trial.suggest_float("y", 20, 30, log=True)
        z = trial.suggest_categorical("z", (-1.0, 1.0))
        assert isinstance(z, float)
        trial.set_user_attr("my_user_attr", "my_user_attr_value")
        mlflow.log_metric(metric_name, metric)
        return (x - 2) ** 2 + (y - 25) ** 2 + z

    tracked_objective = mlflc.track_in_mlflow()(_objective_func)

    study = optuna.create_study(study_name=study_name)
    study.optimize(tracked_objective, n_trials=n_trials, callbacks=[mlflc])

    mlfl_client = MlflowClient(tracking_uri)
    experiments = mlfl_client.list_experiments()
    assert len(experiments) == 1

    experiment = experiments[0]
    assert experiment.name == study_name
    experiment_id = experiment.experiment_id

    run_infos = mlfl_client.list_run_infos(experiment_id)
    assert len(run_infos) == n_trials

    first_run_id = run_infos[0].run_id
    first_run = mlfl_client.get_run(first_run_id)
    first_run_dict = first_run.to_dictionary()

    assert metric_name in first_run_dict["data"]["metrics"]
    assert first_run_dict["data"]["metrics"][metric_name] == metric

    assert tracked_objective.__name__ == _objective_func.__name__
    assert tracked_objective.__doc__ == _objective_func.__doc__


@pytest.mark.parametrize(
    "func,names,values",
    [
        (_objective_func, ["metric"], [578.0]),
        (_multiobjective_func, ["metric1", "metric2"], [578.0, -13826.0]),
    ],
)
def test_log_metric(
    tmpdir: py.path.local, func: Callable, names: List[str], values: List[float]
) -> None:

    tracking_uri = f"file:{tmpdir}"
    study_name = "my_study"

    mlflc = MLflowCallback(tracking_uri=tracking_uri, metric_name=names)
    study = optuna.create_study(
        study_name=study_name, directions=["minimize" for _ in range(len(values))]
    )
    study.enqueue_trial({"x": 1.0, "y": 1.0, "z": 1.0})
    study.optimize(func, n_trials=1, callbacks=[mlflc])

    mlfl_client = MlflowClient(tracking_uri)
    experiments = mlfl_client.list_experiments()
    experiment = experiments[0]
    experiment_id = experiment.experiment_id

    run_infos = mlfl_client.list_run_infos(experiment_id)
    assert len(run_infos) == 1

    first_run_id = run_infos[0].run_id
    first_run = mlfl_client.get_run(first_run_id)
    first_run_dict = first_run.to_dictionary()

    assert all(name in first_run_dict["data"]["metrics"] for name in names)
    assert all(
        [first_run_dict["data"]["metrics"][name] == val for name, val in zip(names, values)]
    )


def test_log_metric_none(tmpdir: py.path.local) -> None:

    tracking_uri = f"file:{tmpdir}"
    metric_name = "metric"
    study_name = "my_study"

    mlflc = MLflowCallback(tracking_uri=tracking_uri, metric_name=metric_name)
    study = optuna.create_study(study_name=study_name)
    study.optimize(lambda _: np.nan, n_trials=1, callbacks=[mlflc])

    mlfl_client = MlflowClient(tracking_uri)
    experiments = mlfl_client.list_experiments()
    experiment = experiments[0]
    experiment_id = experiment.experiment_id

    run_infos = mlfl_client.list_run_infos(experiment_id)
    assert len(run_infos) == 1

    first_run_id = run_infos[0].run_id
    first_run = mlfl_client.get_run(first_run_id)
    first_run_dict = first_run.to_dictionary()

    # When `values` is `None`, do not save values with metric names.
    assert metric_name not in first_run_dict["data"]["metrics"]


def test_log_params(tmpdir: py.path.local) -> None:

    tracking_uri = f"file:{tmpdir}"
    metric_name = "metric"
    study_name = "my_study"

    mlflc = MLflowCallback(tracking_uri=tracking_uri, metric_name=metric_name)
    study = optuna.create_study(study_name=study_name)
    study.enqueue_trial({"x": 1.0, "y": 1.0, "z": 1.0})
    study.optimize(_objective_func, n_trials=1, callbacks=[mlflc])

    mlfl_client = MlflowClient(tracking_uri)
    experiments = mlfl_client.list_experiments()
    experiment = experiments[0]
    experiment_id = experiment.experiment_id

    run_infos = mlfl_client.list_run_infos(experiment_id)
    assert len(run_infos) == 1

    first_run_id = run_infos[0].run_id
    first_run = mlfl_client.get_run(first_run_id)
    first_run_dict = first_run.to_dictionary()

    for param_name, param_value in study.best_params.items():
        assert param_name in first_run_dict["data"]["params"]
        assert first_run_dict["data"]["params"][param_name] == str(param_value)
        assert first_run_dict["data"]["tags"][f"{param_name}_distribution"] == str(
            study.best_trial.distributions[param_name]
        )


@pytest.mark.parametrize("metrics", [["foo"], ["foo", "bar", "baz"]])
def test_multiobjective_raises_on_name_mismatch(tmpdir: py.path.local, metrics: List[str]) -> None:

    tracking_uri = f"file:{tmpdir}"
    mlflc = MLflowCallback(tracking_uri=tracking_uri, metric_name=metrics)
    study = optuna.create_study(study_name="my_study", directions=["minimize", "maximize"])

    with pytest.raises(ValueError):
<<<<<<< HEAD
        study.optimize(_multiobjective_func, n_trials=1, callbacks=[mlflc])
=======
        study.optimize(_multiobjective_func, n_trials=1, callbacks=[mlflc])


@pytest.mark.parametrize("metrics", [{0: "foo", 1: "bar"}])
def test_multiobjective_raises_on_type_mismatch(tmpdir: py.path.local, metrics: Any) -> None:

    tracking_uri = f"file:{tmpdir}"
    with pytest.raises(TypeError):
        MLflowCallback(tracking_uri=tracking_uri, metric_name=metrics)


def test_chunk_info(tmpdir: py.path.local) -> None:

    num_objective = mlflow.utils.validation.MAX_METRICS_PER_BATCH + 1
    num_params = mlflow.utils.validation.MAX_PARAMS_TAGS_PER_BATCH + 1

    def objective(trial: optuna.trial.Trial) -> Tuple[float, ...]:
        for i in range(num_params):
            trial.suggest_float(f"x_{i}", 0, 1)

        return tuple([1.0] * num_objective)

    tracking_uri = f"file:{tmpdir}"
    study_name = "my_study"
    n_trials = 1

    mlflc = MLflowCallback(tracking_uri=tracking_uri)
    study = optuna.create_study(study_name=study_name, directions=["maximize"] * num_objective)
    study.optimize(objective, n_trials=n_trials, callbacks=[mlflc])

    mlfl_client = MlflowClient(tracking_uri)
    experiment = mlfl_client.list_experiments()[0]
    run_infos = mlfl_client.list_run_infos(experiment.experiment_id)
    assert len(run_infos) == n_trials

    run = mlfl_client.get_run(run_infos[0].run_id)
    run_dict = run.to_dictionary()

    # The `tags` contains param's distributions and other information too, such as trial number.
    assert len(run_dict["data"]["tags"]) > num_params
    assert len(run_dict["data"]["params"]) == num_params
    assert len(run_dict["data"]["metrics"]) == num_objective
>>>>>>> fd575d04
<|MERGE_RESOLUTION|>--- conflicted
+++ resolved
@@ -526,18 +526,7 @@
     study = optuna.create_study(study_name="my_study", directions=["minimize", "maximize"])
 
     with pytest.raises(ValueError):
-<<<<<<< HEAD
         study.optimize(_multiobjective_func, n_trials=1, callbacks=[mlflc])
-=======
-        study.optimize(_multiobjective_func, n_trials=1, callbacks=[mlflc])
-
-
-@pytest.mark.parametrize("metrics", [{0: "foo", 1: "bar"}])
-def test_multiobjective_raises_on_type_mismatch(tmpdir: py.path.local, metrics: Any) -> None:
-
-    tracking_uri = f"file:{tmpdir}"
-    with pytest.raises(TypeError):
-        MLflowCallback(tracking_uri=tracking_uri, metric_name=metrics)
 
 
 def test_chunk_info(tmpdir: py.path.local) -> None:
@@ -570,5 +559,4 @@
     # The `tags` contains param's distributions and other information too, such as trial number.
     assert len(run_dict["data"]["tags"]) > num_params
     assert len(run_dict["data"]["params"]) == num_params
-    assert len(run_dict["data"]["metrics"]) == num_objective
->>>>>>> fd575d04
+    assert len(run_dict["data"]["metrics"]) == num_objective